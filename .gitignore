# Byte-compiled / optimized / DLL files
__pycache__/
*.py[cod]
*$py.class

# C extensions
*.so

# Distribution / packaging
.Python
build/
develop-eggs/
dist/
downloads/
eggs/
.eggs/
lib/
lib64/
parts/
sdist/
var/
wheels/
pip-wheel-metadata/
share/python-wheels/
*.egg-info/
.installed.cfg
*.egg
MANIFEST

# PyInstaller
#  Usually these files are written by a python script from a template
#  before PyInstaller builds the exe, so as to inject date/other infos into it.
*.manifest
*.spec

# Installer logs
pip-log.txt
pip-delete-this-directory.txt

# Unit test / coverage reports
htmlcov/
.tox/
.nox/
.coverage
.coverage.*
.cache
nosetests.xml
coverage.xml
*.cover
*.py,cover
.hypothesis/
.pytest_cache/

# Translations
*.mo
*.pot

# Django stuff:
*.log
local_settings.py
db.sqlite3
db.sqlite3-journal

# Flask stuff:
instance/
.webassets-cache

# Scrapy stuff:
.scrapy

# Sphinx documentation
docs/_build/

# PyBuilder
target/

# Jupyter Notebook
.ipynb_checkpoints

# IPython
profile_default/
ipython_config.py

# pyenv
.python-version

# pipenv
#   According to pypa/pipenv#598, it is recommended to include Pipfile.lock in version control.
#   However, in case of collaboration, if having platform-specific dependencies or dependencies
#   having no cross-platform support, pipenv may install dependencies that don't work, or not
#   install all needed dependencies.
#Pipfile.lock

# PEP 582; used by e.g. github.com/David-OConnor/pyflow
__pypackages__/

# Celery stuff
celerybeat-schedule
celerybeat.pid

# SageMath parsed files
*.sage.py

# Environments
.env
.venv
env/
venv/
ENV/
env.bak/
venv.bak/

# Spyder project settings
.spyderproject
.spyproject

# Rope project settings
.ropeproject

# mkdocs documentation
/site

# mypy
.mypy_cache/
.dmypy.json
dmypy.json

# Pyre type checker
.pyre/

<<<<<<< HEAD
# Yahpo data
yahpo_data_r

# Container
containers

=======
data
>>>>>>> 4b5e0c54
outputs
runs
*.json
*.code-workspace
/.idea/misc.xml
/.idea/modules.xml
/.idea/inspectionProfiles/profiles_settings.xml
/.idea/SMACBenchmarking.iml
/.idea/vcs.xml
/.idea/.gitignore
/.idea/inspectionProfiles
/.idea/dataSources*
/.idea/jupyter*
/.codecarbon.config
/smacbenchmarking.db<|MERGE_RESOLUTION|>--- conflicted
+++ resolved
@@ -128,16 +128,13 @@
 # Pyre type checker
 .pyre/
 
-<<<<<<< HEAD
 # Yahpo data
 yahpo_data_r
 
 # Container
 containers
 
-=======
 data
->>>>>>> 4b5e0c54
 outputs
 runs
 *.json
@@ -148,8 +145,5 @@
 /.idea/SMACBenchmarking.iml
 /.idea/vcs.xml
 /.idea/.gitignore
-/.idea/inspectionProfiles
-/.idea/dataSources*
-/.idea/jupyter*
 /.codecarbon.config
 /smacbenchmarking.db