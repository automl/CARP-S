--- conflicted
+++ resolved
@@ -19,10 +19,7 @@
 recursive-exclude subselection *
 recursive-exclude lib *
 recursive-exclude env* *
-<<<<<<< HEAD
-=======
 recursive-exclude carps/benchmark_data *
->>>>>>> c76c5f20
 
 recursive-include docs *.rst Makefile make.bat *.jpg *.png *.gif
 recursive-include carps/configs *