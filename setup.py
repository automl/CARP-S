--- conflicted
+++ resolved
@@ -37,13 +37,8 @@
         "flake8",
         "pre-commit",
     ],
-<<<<<<< HEAD
-    'yahpo': ['yahpo-gym'],
-    'smac20': ['smac>=2.0'],
-=======
     'yahpo': ["yahpo-gym==1.0.1", "onnxruntime==1.15.0", "ConfigSpace~=0.6.0"],
     'smac20': ["smac>=2.0"],
->>>>>>> cdeafcc4
 }
 
 setuptools.setup(
@@ -60,16 +55,7 @@
     packages=setuptools.find_packages(exclude=["tests"]),
     python_requires=">=3.8",
     install_requires=[
-<<<<<<< HEAD
-        "numpy",
-        # 'ConfigSpace',
-        # 'hydra-core',
-        # 'hydra-colorlog',
-        # 'rich',
-        # 'pandas',
-=======
         "numpy"
->>>>>>> cdeafcc4
     ],
     extras_require=extras_require,
     test_suite="pytest",
