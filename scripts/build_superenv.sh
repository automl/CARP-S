#!/bin/bash

ml lang/Anaconda3/2022.05


# Color
RED='\033[0;31m'
GREEN='\033[0;32m'
YELLOW='\033[0;33m'
NC='\033[0m' # No Color
BOLD=$(tput bold)
NORMAL=$(tput sgr0)

function red {
    printf "${RED}$@${NC}\n"
}

function green {
    printf "${GREEN}$@${NC}\n"
}

function yellow {
    printf "${YELLOW}$@${NC}\n"
}


export CONT_GENERAL_PATH=containers/general
export CONT_GENERAL_RECIPE_PATH=container_recipes/general
export CONT_BENCH_PATH=containers/benchmarks
export CONT_BENCH_RECIPE_PATH=container_recipes/benchmarks
export CONT_OPT_PATH=containers/optimizers
export CONT_OPT_RECIPE_PATH=container_recipes/optimizers

PYTHON_VERSION=$2
# if [ -z "$PYTHON_VERSION" ]
# then
#       PYTHON_VERSION="3.10"
# fi

# ENV_LOCATION=$4

CONDA_COMMAND=$3
if [ -z "$CONDA_COMMAND" ]
then
    CONDA_COMMAND="conda"
fi

EXTRA_COMMAND=$4


# Create env
# ENV_NAME="carps_${OPTIMIZER_CONTAINER_ID}"  #carps_${OPTIMIZER_CONTAINER_ID}_${BENCHMARK_ID}"
ENV_NAME=$1
if [ -z "$ENV_LOCATION" ]
then
    ENV_LOCATION="-n ${ENV_NAME}"
else
    ENV_LOCATION="-p ${ENV_LOCATION}/${ENV_NAME}"
fi

find_in_conda_env(){
    $CONDA_COMMAND env list | grep "${@}" >/dev/null 2>/dev/null
}
CREATE_COMMAND="${CONDA_COMMAND} create python=${PYTHON_VERSION} -c conda-forge ${ENV_LOCATION} -y"


if find_in_conda_env ".*${ENV_NAME}.*" ; then
   echo "Env already exists"
else 
    echo "Creating environment:"
    echo $CREATE_COMMAND
    $CREATE_COMMAND
fi

RUN_COMMAND="${CONDA_COMMAND} run ${ENV_LOCATION}"

# General
$RUN_COMMAND pip install wheel
$RUN_COMMAND pip install swig
$RUN_COMMAND pip install -e .
$RUN_COMMAND pip install -r requirements.txt
$RUN_COMMAND pip install -r container_recipes/general/general_requirements_container_problem.txt
$RUN_COMMAND pip install -r container_recipes/general/general_requirements_container_optimizer.txt

# Benchmark specific
for benchmark_id in "HPOB" "BBOB" "MFPBench" "Pymoo"
do
    $RUN_COMMAND pip install -r container_recipes/benchmarks/${benchmark_id}/${benchmark_id}_requirements.txt
done

# YAHPO
bash container_recipes/benchmarks/YAHPO/prepare_yahpo.sh $ENV_LOCATION

# MFPBench
bash container_recipes/benchmarks/MFPBench/download_data.sh $ENV_LOCATION

# HPOBench
<<<<<<< HEAD
# $RUN_COMMAND pip install git+https://github.com/automl/HPOBench.git
git clone https://github.com/automl/HPOBench.git lib/HPOBench
# RUN_COMMAND=
$RUN_COMMAND pip install Cython==0.29.36
$RUN_COMMAND pip install scikit-learn==0.24.2 --no-build-isolation
$RUN_COMMAND pip install openml==0.12.2
$RUN_COMMAND pip install xgboost==1.3.1
$RUN_COMMAND pip install lib/HPOBench
# Cheat a bit, works with newer ConfigSpace
# $RUN_COMMAND pip install ConfigSpace==0.6.1
=======
bash container_recipes/benchmarks/HPOBench/install_HPOBench.sh $ENV_LOCATION
>>>>>>> d4f7604a

$RUN_COMMAND $EXTRA_COMMAND

echo $(green "Done creating env! Activate with:")
echo "${CONDA_COMMAND} activate ${ENV_NAME}"<|MERGE_RESOLUTION|>--- conflicted
+++ resolved
@@ -66,7 +66,7 @@
 
 if find_in_conda_env ".*${ENV_NAME}.*" ; then
    echo "Env already exists"
-else 
+else
     echo "Creating environment:"
     echo $CREATE_COMMAND
     $CREATE_COMMAND
@@ -95,20 +95,7 @@
 bash container_recipes/benchmarks/MFPBench/download_data.sh $ENV_LOCATION
 
 # HPOBench
-<<<<<<< HEAD
-# $RUN_COMMAND pip install git+https://github.com/automl/HPOBench.git
-git clone https://github.com/automl/HPOBench.git lib/HPOBench
-# RUN_COMMAND=
-$RUN_COMMAND pip install Cython==0.29.36
-$RUN_COMMAND pip install scikit-learn==0.24.2 --no-build-isolation
-$RUN_COMMAND pip install openml==0.12.2
-$RUN_COMMAND pip install xgboost==1.3.1
-$RUN_COMMAND pip install lib/HPOBench
-# Cheat a bit, works with newer ConfigSpace
-# $RUN_COMMAND pip install ConfigSpace==0.6.1
-=======
 bash container_recipes/benchmarks/HPOBench/install_HPOBench.sh $ENV_LOCATION
->>>>>>> d4f7604a
 
 $RUN_COMMAND $EXTRA_COMMAND
 
