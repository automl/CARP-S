--- conflicted
+++ resolved
@@ -21,33 +21,23 @@
 bash scripts/build_env.sh YAHPO RandomSearch 3.11 $ENV_LOCATION
 bash scripts/build_env.sh YAHPO HEBO 3.11 $ENV_LOCATION
 bash scripts/build_env.sh YAHPO SyneTune 3.11 $ENV_LOCATION
-<<<<<<< HEAD
 bash scripts/build_env.sh YAHPO DEHB 3.11 $ENV_LOCATION
-=======
->>>>>>> 0cc3a69d
 bash scripts/build_env.sh HPOBench SMAC3 3.11 $ENV_LOCATION
 bash scripts/build_env.sh HPOBench SMAC3-1.4 3.11 $ENV_LOCATION
 bash scripts/build_env.sh HPOBench RandomSearch 3.11 $ENV_LOCATION
 bash scripts/build_env.sh HPOBench HEBO 3.11 $ENV_LOCATION
 bash scripts/build_env.sh HPOBench SyneTune 3.11 $ENV_LOCATION
-<<<<<<< HEAD
 bash scripts/build_env.sh HPOBench DEHB 3.11 $ENV_LOCATION
-=======
->>>>>>> 0cc3a69d
 bash scripts/build_env.sh BBOB SMAC3 3.11 $ENV_LOCATION
 bash scripts/build_env.sh BBOB SMAC3-1.4 3.11 $ENV_LOCATION
 bash scripts/build_env.sh BBOB RandomSearch 3.11 $ENV_LOCATION
 bash scripts/build_env.sh BBOB HEBO 3.11 $ENV_LOCATION
 bash scripts/build_env.sh BBOB SyneTune 3.11 $ENV_LOCATION
-<<<<<<< HEAD
-bash scripts/build_env.sh BBOB DEHB 3.11 $ENV_LOCATION
-=======
 bash scripts/build_env.sh MFPBench SMAC3 3.11 $ENV_LOCATION
 bash scripts/build_env.sh MFPBench SMAC3-1.4 3.11 $ENV_LOCATION
 bash scripts/build_env.sh MFPBench RandomSearch 3.11 $ENV_LOCATION
 bash scripts/build_env.sh MFPBench HEBO 3.11 $ENV_LOCATION
 bash scripts/build_env.sh MFPBench SyneTune 3.11 $ENV_LOCATION
->>>>>>> 0cc3a69d
 
 # for benchmark in "HPOB" "YAHPO" "HPOBench" "BBOB" "MFPBench"
 # do
