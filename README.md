# ⏱️ SMACBenchmarking 📐
Welcome to SMACBenchmarking! 
This repository contains a benchmarking framework for optimizers.
It allows flexibly combining optimizers and benchmarks via a simple interface, and logging experiment results 
and trajectories to a database.
There are two main ways to use this framework:
1. Run everything in the same environment (e.g. to test locally)
2. Build separate Singularity/ Apptainer containers for the optimizer and the benchmark (e.g. to run on a cluster)

The first options can allow for faster development, but the second option is more robust and flexible since python or 
other package versions don't clash, and eases execution on e.g. a SLURM cluster.

Main Topics of this README:
- [Conceptual Overview 🗺](#conceptual-overview-🗺)
- [Usage - Local Setup 📍](#usage---local-setup-📍)
- [Usage - Cluster Setup 🤖](#usage---cluster-setup-🤖)
- [Adding a new Optimizer or Benchmark 🆕](#adding-a-new-optimizer-or-benchmark-🆕)

## Conceptual Overview 🗺 
[DO ONCE FINISHED]

## Usage - Local Setup 📍

### Installation
Create a conda environment and install the package.

```bash
git clone https://github.com/AutoML/SMACBenchmarking.git
cd SMACBenchmarking
conda create -n smacbenchmarking python=3.11
conda activate smacbenchmarking

# Install for usage
pip install .

# Install for development
make install-dev

pip install -r requirements.txt
```

Additionally, you need to install the requirements for the benchmark and optimizer that you want to use.
For example, if you want to use the `SMAC2.0` optimizer and the `BBOB` benchmark, you need to install the
requirements for both of them.

```bash
pip install -e ".[smac20]"
pip install -e ".[bbob]"
```

### Minimal Example
Once the requirements for both an optimizer and a benchmark, e.g. `SMAC2.0` and `BBOB`, are installed, you can run
one of the following minimal examples to benchmark `SMAC2.0` on `BBOB` directly with Hydra:

```bash
# Run SMAC BlackBoxFacade on certain BBOB problem
python smacbenchmarking/run.py +optimizer/smac20=blackbox +problem/BBOB=cfg_4_1_4_0 seed=1 task.n_trials=25

# Run SMAC BlackBoxFacade on all available BBOB problems for 10 seeds
python smacbenchmarking/run.py +optimizer/smac20=blackbox '+problem/BBOB=glob(*)' 'seed=range(1,11)' -m
```

Note that in this case, no logging is done.

## Usage - Cluster Setup 🤖
![Overview of the whole process](images/smac_benchmarking_containers.drawio.png)


The overall benchmarking system works as follows: 

We have three different containers wrapping different functionality and a shell script controlling these containers. 
The `Runner` container is responsible for pulling a PyExperimenter experiment from the database and 
writing files to the disk which are required to initialize the `Optimizer` and the `Benchmark` container. 
The `Benchmark` container wraps the actual benchmark to be run and provides two main functionalities via a web service. 
First, it allows to get the search space associated with the benchmark. 
Second, it answers requests providing a configuration to be evaluated with the corresponding evaluation result.
The `Optimizer` container wraps the optimizer to be benchmarked and interacts with the `Benchmark` container.
Any information required to boot the containers is written to the hard drive by the `HydraInitializer` container. 

Note that we provide wrappers for the optimizer and the benchmark interfaces such that when you implement an 
optimizer or a benchmark within our benchmarking framework, 
you can ignore all aspects of the system just described and simply follow the simple API. 
### Installation
Local: Install Apptainer

Cluster: Configure Singularity/ Apptainer

Setup Database if you want to log to database (mysql)

### Database
Using SQLite vs. MySQL has some slight differences. Using SQLite is straightforward; you get a local database file but
parallel execution is not efficient at all. You configure the used database in the 
[pyexperimenter.yaml](smacbenchmarking/container/py_experimenter.yaml) file by changing the `provider` to `mysql` or 
`sqlite`. 

In any case, before you can start any jobs, the jobs need to be dispatched to the database.
To this end, call the file `create_cluster_configs.py` with the desired hydra arguments.
This can be done locally or on the server if you can execute python there directly.
If you execute it locally, the database file `smacbenchmarking.db` will be created in the current directory and 
needs to be transferred to the cluster.

```bash
python smacbenchmarking/container/create_cluster_configs.py +optimizer/DUMMY=config +problem/DUMMY=config 'seed=range(1,21)' --multirun
```

In the case of MySQL, you need to authenticate yourself to the database. In our case, the MySQL server running on
apollo. For this, you need
- a user account on the MySQL server
- an ssh certificate to authenticate yourself on apollo
- an entry in the `.ssh/config` file that configures the connection, e.g.
    ```
    Host apollo
    HostName apollo.ai.uni-hannover.de
    User <Apollo User>
    IdentityFile ~/.ssh/ssh_apollo
    AddKeysToAgent yes
    ```
- a credentials file for pyexperimenter in `smacbenchmarking/container/credentials.yaml` with the following content:
    ```yaml
    CREDENTIALS:
    Database:
        host: 127.0.0.1
        user: <MySQL User>
        password: <MySQL Password>

    Connection:
        Standard:
            server: apollo
        Ssh:
            server: 127.0.0.1
            address: apollo
            ssh_keypass: <SSH Key Password>
    ```

### Containerization
To run benchmarking with containers, both the optimizer and benchmark have to be wrapped separately. 
We use Singularity/ Apptainer for this purpose.
The following example illustrates the principle based on a `DummyOptimizer` and `DummyBenchmark`.

💡 You can check the location of the log files of your singularity instances with `singularity instance list -l`.
⚠ When creating recipes, take care that the paths are correct. In particular, check relative vs. absolute paths (e.g. benchmarking/... ❌ vs /benchmarking/... ✔).

#### Noctua2 Setup Before Compilation

Include the following lines in your `~/.bashrc`:

```bash
export SINGULARITY_CACHEDIR=$PC2PFS/hpc-prf-intexml/<USER>/.singularity_cache
export SINGULARITY_TMPDIR=/dev/shm/intexml<X>
mkdir /dev/shm/intexml<X> -p
```

#### Optimizer
A Singularity recipe has to be created for the optimizer, which should be saved in the folder `container_recipes`.
This recipe has the purpose of setting up a container in which the optimizer can be run, e.g., installing the 
required packages, setting environment variables, copying files and so on.
For the `Dummy_Optimizer` this is `container_recipes/dummy_optimizer/dummy_optimizer.recipe`, which you can consult 
as a basis for other optimizers.

The optimizer then has to be built to an image named after the optimizer id, e.g., `DUMMY_Optimizer.sif` for the
`DummyOptimizer` using the following command:

```bash
singularity build DUMMY_Optimizer.sif container_recipes/DUMMY_Optimizer/DUMMY_Optimizer.recipe
```

To facilitate this process, a short script is provided for this purpose, which is however system-specific to Noctua2.
It can be run as follows:

```bash
./compile_noctua2.sh DUMMY_Optimizer.sif container_recipes/DUMMY_Optimizer/DUMMY_Optimizer.recipe
```

#### Benchmark
Like for the optimizer, a Singularity recipe has to be created for the benchmark, which should be saved in the folder
`container_recipes` as well.

The benchmark image also has to be according to the benchmark id, e.g., `DUMMY_Problem.sif` for the 
`DummyBenchmark` 
using
the following command:

```bash
singularity build DUMMY_Problem.sif container_recipes/DUMMY_Problem/DUMMY_Problem.recipe
```

Command for Noctua2:

```bash
./compile_noctua2.sh DUMMY_Problem.sif container_recipes/DUMMY_Problem/DUMMY_Problem.recipe
```

#### Running
A third container is needed that handles the hydra config. It does not need to be adjusted for each optimizer or
benchmark, but can be used as is. It can be built as follows:

```bash
singularity build runner.sif container_recipes/runner.recipe
```

Command for Noctua2:

```bash
./compile_noctua2.sh runner.sif container_recipes/runner.recipe
```

Running the containerized benchmarking system is also system-dependent. An example for Noctua2 is provided in the
script `start_container_noctua2.sh`. It can be run as follows:

```bash
./start_container_noctua2.sh
```

**NOTE**: This needs to be run in a SLURM-job, so either an interactive job

```bash
srun --cpus-per-task=2 -p normal --mem=2gb -n 1 --time=00:30:00 --pty bash
```

or a job allocated via script.

This will pull a job from the database and run it (database needs to be initialized beforehand).
To be efficient, this command should eventually be integrated into a SLURM script, which can be submitted to the
cluster (e.g. with job arrays).

<<<<<<< HEAD
## Adding a new Optimizer or Benchmark 🆕
To add a new optimizer or benchmark to the repository you need to
1. Implement the optimizer or benchmark according to the corresponding interface
    - **Optimizer**
       - [Optimizer Interface](smacbenchmarking/optimizers/optimizer.py) <br> 
          put implementation in [optimizers](smacbenchmarking/optimizers)
       - [Benchmark Interface](smacbenchmarking/benchmarks/problem.py); put implementation in folder [benchmarks](smacbenchmarking/benchmarks)
2. Add requirements for the optimizer or benchmark to the [setup.py](setup.py) under `extras-require`. 
   Please specify exact versions of all requirements! This is very important for reproducibility.
3. Add the configs
4. Add a howto
=======
### Example SLURM script
# TODO

### Overview of the whole process

![Overview of the whole process](images/smac_benchmarking_containers.drawio.png)


The overall benchmarking system works as follows: 

We have three different containers wrapping different functionality and a shell script controlling these containers. 
The `HydraInitializer` container is responsible for constructing the Hydra configuration, 
which is required to initialize the `Optimizer` and the `Benchmark` container. 
The `Benchmark` container wraps the actual benchmark to be run and provides two main functionalities via a web service. 
First, it allows to get the search space associated with the benchmark. 
Second, it answers requests providing a configuration to be evaluated with the corresponding evaluation result.
The `Optimizer` container wraps the optimizer to be benchmarked and interacts with the `Benchmark` container.
Any information required to boot the containers is written to the hard drive by the `HydraInitializer` container. 

Note that we provide wrappers for the optimizer and the benchmark interfaces such that when you implement an 
optimizer or a benchmark within our benchmarking framework, 
you can ignore all aspects of the system just described and simply follow the simple API. 

## Open Questions

- How to aggregate and save data?
    - Performance data
        - trajectory: sorted by cost and time
- What metadata do we need?
    - General
        - Timestamp
        - Machine
    - Optimizer
        - Name
        - Repo
        - Commit
        - Version
    - SMACBenchmarking
        - Version
        - Commit

## Installation Instructions
Just temporary notes on how to install the respective Benchmarks and Optimizers.

- Benchmarks
    - YAHPO: 
      - Download surrogate benchmarks with
        `mkdir data; cd data; git clone https://github.com/slds-lmu/yahpo_data`
      - Install specific requirements by `pip install -r benchmarking/container_recipes/yahpo/yahpo_requirements.txt`
  
- Optimizers

## Open Todos
- [ ] Containerize benchmarks / find solutions for requirements. Each optimizer could query a container during "run".
- [ ] Add budget under `task` as time AND number of function evaluations
    - If we use time as a budget, we need to check whether the hardware is the same.
- [ ] Create `dispatch.py` checking if run already exists
- [ ] Add slurm config
>>>>>>> f4a288f9
<|MERGE_RESOLUTION|>--- conflicted
+++ resolved
@@ -10,6 +10,8 @@
 The first options can allow for faster development, but the second option is more robust and flexible since python or 
 other package versions don't clash, and eases execution on e.g. a SLURM cluster.
 
+Documentation at https://AutoML.github.io/SMACBenchmarking/main
+
 Main Topics of this README:
 - [Conceptual Overview 🗺](#conceptual-overview-🗺)
 - [Usage - Local Setup 📍](#usage---local-setup-📍)
@@ -57,7 +59,7 @@
 python smacbenchmarking/run.py +optimizer/smac20=blackbox +problem/BBOB=cfg_4_1_4_0 seed=1 task.n_trials=25
 
 # Run SMAC BlackBoxFacade on all available BBOB problems for 10 seeds
-python smacbenchmarking/run.py +optimizer/smac20=blackbox '+problem/BBOB=glob(*)' 'seed=range(1,11)' -m
+python smacbenchmarking/run.py +optimizer/smac20=blackbox '+problem/BBOB=glob(*)' 'seed=range(1,11)'
 ```
 
 Note that in this case, no logging is done.
@@ -69,8 +71,8 @@
 The overall benchmarking system works as follows: 
 
 We have three different containers wrapping different functionality and a shell script controlling these containers. 
-The `Runner` container is responsible for pulling a PyExperimenter experiment from the database and 
-writing files to the disk which are required to initialize the `Optimizer` and the `Benchmark` container. 
+The `HydraInitializer` container is responsible for constructing the Hydra configuration, 
+which is required to initialize the `Optimizer` and the `Benchmark` container. 
 The `Benchmark` container wraps the actual benchmark to be run and provides two main functionalities via a web service. 
 First, it allows to get the search space associated with the benchmark. 
 Second, it answers requests providing a configuration to be evaluated with the corresponding evaluation result.
@@ -80,6 +82,7 @@
 Note that we provide wrappers for the optimizer and the benchmark interfaces such that when you implement an 
 optimizer or a benchmark within our benchmarking framework, 
 you can ignore all aspects of the system just described and simply follow the simple API. 
+
 ### Installation
 Local: Install Apptainer
 
@@ -132,6 +135,16 @@
             ssh_keypass: <SSH Key Password>
     ```
 
+## Minimal Example
+
+```bash
+# Run SMAC BlackBoxFacade on certain BBOB problem
+python smacbenchmarking/run.py +optimizer/smac20=blackbox +problem/BBOB=cfg_4_1_4_0 seed=1 task.n_trials=25
+
+# Run SMAC BlackBoxFacade on all available BBOB problems for 10 seeds
+python smacbenchmarking/run.py +optimizer/smac20=blackbox '+problem/BBOB=glob(*)' 'seed=range(1,11)' -m
+```
+
 ### Containerization
 To run benchmarking with containers, both the optimizer and benchmark have to be wrapped separately. 
 We use Singularity/ Apptainer for this purpose.
@@ -223,7 +236,6 @@
 To be efficient, this command should eventually be integrated into a SLURM script, which can be submitted to the
 cluster (e.g. with job arrays).
 
-<<<<<<< HEAD
 ## Adding a new Optimizer or Benchmark 🆕
 To add a new optimizer or benchmark to the repository you need to
 1. Implement the optimizer or benchmark according to the corresponding interface
@@ -235,49 +247,8 @@
    Please specify exact versions of all requirements! This is very important for reproducibility.
 3. Add the configs
 4. Add a howto
-=======
-### Example SLURM script
-# TODO
-
-### Overview of the whole process
-
-![Overview of the whole process](images/smac_benchmarking_containers.drawio.png)
-
-
-The overall benchmarking system works as follows: 
-
-We have three different containers wrapping different functionality and a shell script controlling these containers. 
-The `HydraInitializer` container is responsible for constructing the Hydra configuration, 
-which is required to initialize the `Optimizer` and the `Benchmark` container. 
-The `Benchmark` container wraps the actual benchmark to be run and provides two main functionalities via a web service. 
-First, it allows to get the search space associated with the benchmark. 
-Second, it answers requests providing a configuration to be evaluated with the corresponding evaluation result.
-The `Optimizer` container wraps the optimizer to be benchmarked and interacts with the `Benchmark` container.
-Any information required to boot the containers is written to the hard drive by the `HydraInitializer` container. 
-
-Note that we provide wrappers for the optimizer and the benchmark interfaces such that when you implement an 
-optimizer or a benchmark within our benchmarking framework, 
-you can ignore all aspects of the system just described and simply follow the simple API. 
-
-## Open Questions
-
-- How to aggregate and save data?
-    - Performance data
-        - trajectory: sorted by cost and time
-- What metadata do we need?
-    - General
-        - Timestamp
-        - Machine
-    - Optimizer
-        - Name
-        - Repo
-        - Commit
-        - Version
-    - SMACBenchmarking
-        - Version
-        - Commit
-
-## Installation Instructions
+
+### Installation Instructions
 Just temporary notes on how to install the respective Benchmarks and Optimizers.
 
 - Benchmarks
@@ -286,12 +257,4 @@
         `mkdir data; cd data; git clone https://github.com/slds-lmu/yahpo_data`
       - Install specific requirements by `pip install -r benchmarking/container_recipes/yahpo/yahpo_requirements.txt`
   
-- Optimizers
-
-## Open Todos
-- [ ] Containerize benchmarks / find solutions for requirements. Each optimizer could query a container during "run".
-- [ ] Add budget under `task` as time AND number of function evaluations
-    - If we use time as a budget, we need to check whether the hardware is the same.
-- [ ] Create `dispatch.py` checking if run already exists
-- [ ] Add slurm config
->>>>>>> f4a288f9
+- Optimizers