# v0.1.2

## Benchmarks
- Add rl, nasbench_101, nasbench_201, nasbench1shot1, and nas_hpo

# v0.1.1

## Bug Fixes
<<<<<<< HEAD
- Disallowed HPOBench use in carp-s container, changed HPOBench mode to container mode (#94).
- Fix HEBO integration (#149).
=======
- Fix HEBO integration (#149)
- Fix plotting and data gathering
>>>>>>> d1ce5d00

# v0.1.0

- Initial version of CARP-S.<|MERGE_RESOLUTION|>--- conflicted
+++ resolved
@@ -1,18 +1,14 @@
 # v0.1.2
 
 ## Benchmarks
-- Add rl, nasbench_101, nasbench_201, nasbench1shot1, and nas_hpo
+- HPOBench: Add rl, nasbench_101, nasbench_201, nasbench1shot1, and nas_hpo
 
 # v0.1.1
 
 ## Bug Fixes
-<<<<<<< HEAD
 - Disallowed HPOBench use in carp-s container, changed HPOBench mode to container mode (#94).
 - Fix HEBO integration (#149).
-=======
-- Fix HEBO integration (#149)
 - Fix plotting and data gathering
->>>>>>> d1ce5d00
 
 # v0.1.0
 
