--- conflicted
+++ resolved
@@ -31,34 +31,10 @@
     apt install build-essential -y
     apt install clang -y
 
-<<<<<<< HEAD
     pip install wheel
     pip install -r /benchmarking/requirements.txt
     pip install ../benchmarking
     pip install -r /benchmarking/container_recipes/general/general_requirements_container_problem.txt
-
-    # benchmark-specific commands go here
-    cd /benchmarking/smacbenchmarking
-    git clone https://github.com/automl/HPOBench.git
-    cd HPOBench
-    git checkout master
-    pip install .
-    pip install ConfigSpace==0.6.1
-    pip install ".[ml_mfbb]"
-
-    chmod -R 755 /benchmarking
-    mkdir /var/lib/hpobench
-    chmod -R 755 /var/lib/hpobench
-    mkdir /var/lib/hpobench/socket
-    mkdir /var/lib/hpobench/data
-    mkdir /var/lib/hpobench/cache
-
-    echo "Successfully installed all features"
-=======
-   pip install wheel
-   pip install -r /benchmarking/requirements.txt
-   pip install ../benchmarking
-   pip install -r /benchmarking/container_recipes/general/general_requirements_container_problem.txt
 
    # benchmark-specific commands go here
    cd /benchmarking/smacbenchmarking
@@ -69,12 +45,12 @@
    pip install -r /benchmarking/container_recipes/benchmarks/hpobench/hpobench_requirements.txt
 
 
-   chmod -R 755 /benchmarking
-   mkdir /var/lib/hpobench
-   chmod -R 755 /var/lib/hpobench
-   mkdir /var/lib/hpobench/socket
-   mkdir /var/lib/hpobench/data
-   mkdir /var/lib/hpobench/cache
+    chmod -R 755 /benchmarking
+    mkdir /var/lib/hpobench
+    chmod -R 755 /var/lib/hpobench
+    mkdir /var/lib/hpobench/socket
+    mkdir /var/lib/hpobench/data
+    mkdir /var/lib/hpobench/cache
 
   # log package versions and git commit
   GIT_COMMIT=$(git rev-parse HEAD)
@@ -82,5 +58,4 @@
   SMACBENCHMARKING_VERSION=$(python -c "import smacbenchmarking; print(smacbenchmarking.version)")
   echo "smacbenchmarking_version $SMACBENCHMARKING_VERSION" >> "$SINGULARITY_LABELS"
 
-  echo "Successfully installed all features"
->>>>>>> 8ab896ce
+  echo "Successfully installed all features"