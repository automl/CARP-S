--- conflicted
+++ resolved
@@ -22,7 +22,6 @@
         self.configspace = self.problem.configspace
         self.smac_cfg = smac_cfg
         self._smac: AbstractFacade | None = None
-
 
     def convert_configspace(self, configspace: ConfigurationSpace) -> ConfigurationSpace:
         """Convert configuration space from Problem to Optimizer.
@@ -119,10 +118,7 @@
         # Select SMAC Facade
         smac_class = get_class(self.smac_cfg.smac_class)
         from smac.facade.multi_fidelity_facade import MultiFidelityFacade
-<<<<<<< HEAD
-=======
-
->>>>>>> cdeafcc4
+
         if smac_class == get_class("smac.facade.multi_fidelity_facade.MultiFidelityFacade"):
             self.fidelity_enabled = True
 
