--- conflicted
+++ resolved
@@ -1,29 +1,16 @@
-<<<<<<< HEAD
-from ConfigSpace import ConfigurationSpace, UniformFloatHyperparameter
-=======
 from ConfigSpace import ConfigurationSpace, Float
->>>>>>> f4a288f9
 
 from smacbenchmarking.benchmarks.problem import Problem
 from smacbenchmarking.utils.trials import TrialInfo, TrialValue
 
 
 class DummyProblem(Problem):
-<<<<<<< HEAD
-    def __init__(self, return_value=0, lower=0, upper=1):
-        super().__init__()
-        self._return_value = return_value
-        self._configspace = ConfigurationSpace()
-        self._configspace.add_hyperparameter(
-            UniformFloatHyperparameter("x", lower=lower, upper=upper)
-=======
     def __init__(self, return_value=0, **kwargs):
         self._return_value = return_value
         self._configspace = ConfigurationSpace(
             space={
                 "a": Float("a", bounds=(-1, 1)),
             }
->>>>>>> f4a288f9
         )
 
     @property
