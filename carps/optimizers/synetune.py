--- conflicted
+++ resolved
@@ -17,7 +17,6 @@
     IntegerHyperparameter,
     OrdinalHyperparameter,
 )
-from pymoo.util.nds.non_dominated_sorting import NonDominatedSorting
 from syne_tune.backend.trial_status import Status
 from syne_tune.backend.trial_status import Trial as SyneTrial
 from syne_tune.backend.trial_status import TrialResult
@@ -122,7 +121,7 @@
 
         self.fidelity_type: str = self.task.fidelity_type
         self.configspace = self.problem.configspace
-        self.metric = self.task.objectives
+        self.metric: str | list[str] = self.task.objectives
         self.syne_tune_configspace = self.convert_configspace(self.configspace)
         self.trial_counter: int = 0
 
@@ -133,7 +132,7 @@
             optimizer_kwargs) if optimizer_kwargs is not None else None
 
         self.completed_experiments: OrderedDict[
-            int, tuple[TrialValue, TrialInfo]
+            int, TrialResult
         ] = OrderedDict()
 
     def convert_configspace(self, configspace: ConfigurationSpace) -> dict[str, Any]:
@@ -251,23 +250,17 @@
         """
         cost = trial_value.cost
         trial = self.convert_to_synetrial(trial_info=trial_info)
-<<<<<<< HEAD
-        experiment_result = {self.metric: cost}
-        if self.optimizer_name == "MOASHA":
-            for m, c in zip(self.metric, cost):
-                experiment_result[m] = c
-            experiment_result[self.fidelity_type] = trial_info.budget
-            del experiment_result[self.metric]
-
-            self._solver.on_trial_add(trial=trial)
-
-=======
         experiment_result = {}
         if self.task.n_objectives == 1:
             experiment_result = {self.task.objectives[0]: cost}
         else:
             experiment_result = {self.task.objectives[i]: cost[i] for i in range(len(cost))}
->>>>>>> 2d4c0351
+
+        if self.optimizer_name == "MOASHA":
+            experiment_result[self.fidelity_type] = trial_info.budget
+            del experiment_result[self.task.objectives]
+
+            self._solver.on_trial_add(trial=trial)
         self.trial_counter += 1
 
         self._solver.on_trial_complete(trial=trial, result=experiment_result)
@@ -307,9 +300,30 @@
                     is_pareto[i] = True
             return is_pareto
         
-        results = np.array(list(self.completed_experiments.values()))
-        costs = np.array([list(trial.metrics.values()) for trial in results])
-        front = results[pareto(costs)]
+        if self.task.is_multifidelity:
+            # Determine maximum budget run
+            max_budget = np.max(
+                [
+                    v.metrics[self.fidelity_type]
+                    for v in self.completed_experiments.values()
+                ]
+            )
+            # Get only those trial results that ran on max budget
+            results_on_highest_fidelity = np.array([
+                v
+                for v in self.completed_experiments.values()
+                if v.metrics[self.fidelity_type] == max_budget
+            ])
+            # Get costs, exclude fidelity
+            costs = np.array(
+                [[v.metrics[m] for m in self.task.objectives] for v in results_on_highest_fidelity]
+            )
+            # Determine pareto front of the trials run on max budget
+            front = results_on_highest_fidelity[pareto(costs)]
+        else:
+            results = np.array(list(self.completed_experiments.values()))
+            costs = np.array([list(trial.metrics.values()) for trial in results])
+            front = results[pareto(costs)]
         return front.tolist()        
 
     def _setup_optimizer(self) -> SyneTrialScheduler:
@@ -344,14 +358,6 @@
 
         bscheduler = optimizers_dict[self.optimizer_name](**self.optimizer_kwargs)
         return bscheduler
-<<<<<<< HEAD
-
-    def get_current_incumbent(self) -> Incumbent:
-        if isinstance(self.metric, str):
-            trial_result = self.best_trial(metric=self.metric)
-            trial_info = self.convert_to_trial(trial=trial_result)
-            cost = trial_result.metrics[self.metric]
-=======
     
     def get_current_incumbent(self) \
             -> Incumbent:
@@ -359,62 +365,10 @@
             trial_result = self.best_trial(metric=self.task.objectives[0])
             trial_info = self.convert_to_trial(trial=trial_result)
             cost = trial_result.metrics[self.task.objectives[0]]
->>>>>>> 2d4c0351
             trial_value = TrialValue(
                 cost=cost,
                 time=trial_result.seconds,
                 virtual_time=trial_result.seconds,
-<<<<<<< HEAD
-                additional_info=trial_result.metrics,
-            )
-            return (trial_info, trial_value)
-
-        else:
-            # multiobjecti
-            max_budget = np.max(
-                [
-                    v.metrics[self.fidelity_type]
-                    for v in self.completed_experiments.values()
-                ]
-            )
-            highest_fidelity = [
-                v
-                for v in self.completed_experiments.values()
-                if v.metrics[self.fidelity_type] == max_budget
-            ]
-            hf_cost = np.array(
-                [[v.metrics[m] for m in self.metric] for v in highest_fidelity]
-            )
-
-            # # calculate the hypervolume on the highest fidelity!
-            # if not hasattr(self, 'ref_point'):
-            #     # calculate the reference point as relative margin of the highest fidelity points
-            #     ref_point = hf_cost.max(axis=0)
-            #     self.hv = self.HV(ref_point=ref_point)
-            # hv = self.hv(hf_cost)
-            non_dom = NonDominatedSorting().do(hf_cost, only_non_dominated_front=True)
-
-            trial_results = [
-                self.completed_experiments[key]
-                for index, key in enumerate(self.completed_experiments.keys())
-                if index in non_dom
-            ]
-
-            incumbents = [
-                (
-                    self.convert_to_trial(trial=trial_result),
-                    TrialValue(
-                        cost=[trial_result.metrics[m] for m in self.metric],
-                        time=trial_result.seconds,
-                        virtual_time=trial_result.seconds,
-                        additional_info=None,
-                    ),
-                )
-                for trial_result in trial_results
-            ]
-
-            return incumbents
-=======
                 additional_info=trial_result.metrics
             )
             incumbent_tuple = (trial_info, trial_value)
@@ -433,5 +387,4 @@
                 tis.append(trial_info)
                 tvs.append(trial_value)
             incumbent_tuple = list(zip(tis, tvs))
-        return incumbent_tuple
->>>>>>> 2d4c0351
+        return incumbent_tuple