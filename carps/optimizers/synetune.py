--- conflicted
+++ resolved
@@ -102,11 +102,7 @@
     def __init__(
         self,
         problem: Problem,
-<<<<<<< HEAD
             optimizer_name: str,
-=======
-        optimizer_name: str,
->>>>>>> ee234cdf
         task: Task,
         optimizer_kwargs: dict | None = None,
         loggers: list[AbstractLogger] | None = None,
@@ -115,20 +111,18 @@
         super().__init__(problem, task, loggers)
         self.fidelity_enabled = False
         self.max_budget = task.max_budget
-        self.min_budget = task.min_budget
+
         assert optimizer_name in optimizers_dict
         if optimizer_name in mf_optimizer_dicts["with_mf"]:
             # raise NotImplementedError("Multi-Fidelity Optimization on SyneTune is not implemented yet!")
             self.fidelity_enabled = True
             if self.task.fidelity_type is None:
-<<<<<<< HEAD
                 raise ValueError(
                     "To run multi-fidelity optimizer, the problem must define a fidelity type!")
-=======
-                raise ValueError("To run multi-fidelity optimizer, the problem must define a fidelity type!")
->>>>>>> ee234cdf
             if self.max_budget is None:
                 raise ValueError("To run multi-fidelity optimizer, we must specify max_budget!")
+
+            self.min_budget = task.min_budget
 
         self.fidelity_type: str = self.task.fidelity_type
         self.configspace = self.problem.configspace
@@ -140,19 +134,12 @@
         self._solver: SyneTrialScheduler | None = None
 
         self.optimizer_kwargs = (
-<<<<<<< HEAD
             omegaconf.OmegaConf.to_object(
                 optimizer_kwargs) if optimizer_kwargs is not None else None
         )
 
         self.completed_experiments: OrderedDict[int, TrialResult] = OrderedDict()
-=======
-            omegaconf.OmegaConf.to_object(optimizer_kwargs) if optimizer_kwargs is not None else None
-        )
-
-        self.completed_experiments: OrderedDict[int, TrialResult] = OrderedDict()
         self.convert = False
->>>>>>> ee234cdf
 
     def convert_configspace(self, configspace: ConfigurationSpace) -> dict[str, Any]:
         """Convert configuration space from Problem to Optimizer.
@@ -175,8 +162,8 @@
             configspace_st[k] = configspaceHP2syneTuneHP(v)
         if self.fidelity_enabled:
             configspace_st[self.fidelity_type] = (
-                self.max_budget if not self.convert else int(
-                    self.conversion_factor * self.max_budget)
+                self.min_budget if not self.convert else int(
+                    self.conversion_factor * self.min_budget)
             )
 
         return configspace_st
@@ -203,16 +190,12 @@
         configs = copy.deepcopy(trial.config)
         budget = configs.pop(self.fidelity_type) if self.fidelity_type is not None else None
         configuration = Configuration(configuration_space=self.configspace, values=configs)
-<<<<<<< HEAD
-        return TrialInfo(config=configuration, seed=None, budget=budget, instance=None)
-=======
         return TrialInfo(
             config=configuration,
             seed=None,
             budget=budget if not self.convert else budget / self.conversion_factor,
             instance=None,
         )
->>>>>>> ee234cdf
 
     def ask(self) -> TrialInfo:
         """Ask the optimizer for a new trial to evaluate.
@@ -226,18 +209,23 @@
         TrialInfo
             trial info (config, seed, instance, budget)
         """
+        # fixme: we should not always inquire new configs and add them to the brackets
+        #  instead we need to check if the optimizer wants to continue a config (and if the
+        #  bracket is full)
         trial_suggestion = self._solver.suggest(self.trial_counter)
 
-        if self.optimizer_name == "MOASHA":
-            trial_suggestion.trial_id = self.trial_counter
-            self._solver.on_trial_add(trial_suggestion)
-            self._solver._trial_info[self.trial_counter]
+        trial_suggestion.trial_id = self.trial_counter
+        self._solver.on_trial_add(trial_suggestion)
+        # self._solver._trial_info[self.trial_counter]
+        # if self.optimizer_name == "MOASHA":
+        #     pass
 
         trial = SyneTrial(
             trial_id=self.trial_counter,
             config=trial_suggestion.config,
             creation_time=datetime.datetime.now(),
         )
+        self.trial_counter += 1
         return self.convert_to_trial(trial=trial)
 
     def convert_to_synetrial(self, trial_info: TrialInfo) -> SyneTrial:
@@ -255,14 +243,10 @@
         """
         syne_config = dict(trial_info.config)
         if self.fidelity_enabled:
-<<<<<<< HEAD
-            syne_config[self.fidelity_type] = trial_info.budget
-=======
             syne_config[self.fidelity_type] = (
                 trial_info.budget if not self.convert else int(
                     self.conversion_factor * trial_info.budget)
             )
->>>>>>> ee234cdf
         return SyneTrial(
             trial_id=self.trial_counter,
             config=syne_config,
@@ -291,26 +275,22 @@
         else:
             experiment_result = {self.task.objectives[i]: cost[i] for i in range(len(cost))}
 
-<<<<<<< HEAD
-        if self.optimizer_name in mf_optimizer_dicts["with_mf"]:
-            experiment_result[self.fidelity_type] = trial_info.budget
-=======
         if self.optimizer_name == "MOASHA":
             experiment_result[self.fidelity_type] = (
                 trial_info.budget if not self.convert else int(
                     self.conversion_factor * trial_info.budget)
             )
->>>>>>> ee234cdf
             # del experiment_result[self.task.objectives]
 
             # self._solver.on_trial_add(trial=trial)
-        self.trial_counter += 1
+
 
         # whether to continue this configuration
-        self._solver.on_trial_result(trial=trial, result=experiment_result)
-
-        # book keeping in the optimizer
-        self._solver.on_trial_complete(trial=trial, result=experiment_result)
+        decision = self._solver.on_trial_result(trial=trial, result=experiment_result)
+
+        if decision == "STOP":
+            # book keeping in the optimizer
+            self._solver.on_trial_complete(trial=trial, result=experiment_result)
 
         # book keeping for us
         trial_result = trial.add_results(
@@ -336,7 +316,6 @@
         """Return the pareto front for multi-objective optimization."""
         if self.task.is_multifidelity:
             # Determine maximum budget run
-<<<<<<< HEAD
             max_budget = np.max(
                 [v.metrics[self.fidelity_type] for v in self.completed_experiments.values()])
             # Get only those trial results that ran on max budget
@@ -347,15 +326,6 @@
             # Get costs, exclude fidelity
             costs = np.array(
                 [[v.metrics[m] for m in self.task.objectives] for v in results_on_highest_fidelity])
-=======
-            max_budget = np.max([v.metrics[self.fidelity_type] for v in self.completed_experiments.values()])
-            # Get only those trial results that ran on max budget
-            results_on_highest_fidelity = np.array(
-                [v for v in self.completed_experiments.values() if v.metrics[self.fidelity_type] == max_budget]
-            )
-            # Get costs, exclude fidelity
-            costs = np.array([[v.metrics[m] for m in self.task.objectives] for v in results_on_highest_fidelity])
->>>>>>> ee234cdf
             # Determine pareto front of the trials run on max budget
             front = results_on_highest_fidelity[pareto(costs)]
         else:
@@ -377,21 +347,13 @@
         """
         if self.optimizer_kwargs is None:
             self.optimizer_kwargs = {}
-<<<<<<< HEAD
+
         _optimizer_kwargs = {
-            "config_space": self.syne_tune_configspace,
             "metric": self.task.objectives,
             "mode": "min" if self.task.n_objectives == 1 else list(
                 np.repeat("min", self.task.n_objectives)),
         }
-=======
-
-        _optimizer_kwargs = {
-            "metric": self.task.objectives,
-            "mode": "min" if self.task.n_objectives == 1 else list(np.repeat("min", self.task.n_objectives)),
-        }
-
->>>>>>> ee234cdf
+
         if self.optimizer_name in mf_optimizer_dicts["with_mf"]:
             _optimizer_kwargs["resource_attr"] = self.fidelity_type
             _optimizer_kwargs["max_t"] = self.max_budget
@@ -419,18 +381,13 @@
 
         if self.optimizer_name == "MOASHA":
             self.metric = self.optimizer_kwargs["metrics"]
-            self.optimizer_kwargs["grace_period"] = self.min_budget
             del self.optimizer_kwargs["metric"]
             del self.optimizer_kwargs["resource_attr"]
 
-<<<<<<< HEAD
-=======
-        if self.optimizer_name in ['SyncMOBSTER']:
-            del self.optimizer_kwargs['metrics']
-            del self.optimizer_kwargs['time_attr']
-
-
->>>>>>> ee234cdf
+        if self.optimizer_name in ["SyncMOBSTER"]:
+            del self.optimizer_kwargs["metrics"]
+            del self.optimizer_kwargs["time_attr"]
+
         return optimizers_dict[self.optimizer_name](**self.optimizer_kwargs)
 
     def get_current_incumbent(self) -> Incumbent:
@@ -452,12 +409,8 @@
                 trial_info = self.convert_to_trial(trial=result)
                 costs = list(result.metrics.values())
                 trial_value = TrialValue(
-<<<<<<< HEAD
                     cost=costs, time=result.seconds, virtual_time=result.seconds,
                     additional_info=result.metrics
-=======
-                    cost=costs, time=result.seconds, virtual_time=result.seconds, additional_info=result.metrics
->>>>>>> ee234cdf
                 )
                 tis.append(trial_info)
                 tvs.append(trial_value)
